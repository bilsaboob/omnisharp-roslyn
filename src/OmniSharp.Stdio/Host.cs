using System;
using System.Collections.Generic;
using System.Composition.Hosting;
using System.Diagnostics;
using System.IO;
using System.Linq;
using System.Threading;
using System.Threading.Tasks;
using Microsoft.Extensions.Configuration;
using Microsoft.Extensions.Logging;
using Newtonsoft.Json;
using OmniSharp.Endpoint;
using OmniSharp.Mef;
using OmniSharp.Models.UpdateBuffer;
using OmniSharp.Plugins;
using OmniSharp.Services;
using OmniSharp.Stdio.Logging;
using OmniSharp.Stdio.Protocol;
using OmniSharp.Stdio.Services;
using OmniSharp.Utilities;

namespace OmniSharp.Stdio
{
    class Host : IDisposable
    {
        private readonly IConfiguration _configuration;
        private readonly TextReader _input;
        private readonly ISharedTextWriter _writer;
        private readonly IServiceProvider _serviceProvider;
        private readonly IDictionary<string, Lazy<EndpointHandler>> _endpointHandlers;
        private readonly CompositionHost _compositionHost;
        private readonly ILoggerFactory _loggerFactory;
        private readonly ILogger _logger;
        private readonly IOmniSharpEnvironment _environment;
        private readonly CancellationTokenSource _cancellationTokenSource;
        private readonly CachedStringBuilder _cachedStringBuilder;

        public Host(
            TextReader input, ISharedTextWriter writer, IOmniSharpEnvironment environment, IConfiguration configuration,
            IServiceProvider serviceProvider, CompositionHostBuilder compositionHostBuilder, ILoggerFactory loggerFactory, CancellationTokenSource cancellationTokenSource)
        {
            _cancellationTokenSource = cancellationTokenSource;
            _input = input;
            _writer = writer;
            _environment = environment;
            _configuration = configuration;
            _serviceProvider = serviceProvider;
            _loggerFactory = loggerFactory.AddStdio(_writer, (category, level) => HostHelpers.LogFilter(category, level, _environment));
            _logger = loggerFactory.CreateLogger<Host>();

            _logger.LogInformation($"Starting OmniSharp on {Platform.Current}");

            _compositionHost = compositionHostBuilder.Build();
            _cachedStringBuilder = new CachedStringBuilder();

            var handlers = Initialize();
            _endpointHandlers = handlers;
        }

        private IDictionary<string, Lazy<EndpointHandler>> Initialize()
        {
            var workspace = _compositionHost.GetExport<OmniSharpWorkspace>();
            var projectSystems = _compositionHost.GetExports<IProjectSystem>();
<<<<<<< HEAD
            var logger = _loggerFactory.CreateLogger<Host>();
=======
>>>>>>> 8c0ce0f2
            var endpointMetadatas = _compositionHost.GetExports<Lazy<IRequest, OmniSharpEndpointMetadata>>()
                .Select(x => x.Metadata)
                .ToArray();

            var handlers = _compositionHost.GetExports<Lazy<IRequestHandler, OmniSharpRequestHandlerMetadata>>();

            var updateBufferEndpointHandler = new Lazy<EndpointHandler<UpdateBufferRequest, object>>(
                () => (EndpointHandler<UpdateBufferRequest, object>)_endpointHandlers[OmniSharpEndpoints.UpdateBuffer].Value);
            var languagePredicateHandler = new LanguagePredicateHandler(projectSystems);
            var projectSystemPredicateHandler = new StaticLanguagePredicateHandler("Projects");
            var nugetPredicateHandler = new StaticLanguagePredicateHandler("NuGet");
            var endpointHandlers = endpointMetadatas.ToDictionary(
                x => x.EndpointName,
                endpoint => new Lazy<EndpointHandler>(() =>
                {
                    IPredicateHandler handler;

                    // Projects are a special case, this allows us to select the correct "Projects" language for them
                    if (endpoint.EndpointName == OmniSharpEndpoints.ProjectInformation || endpoint.EndpointName == OmniSharpEndpoints.WorkspaceInformation)
                        handler = projectSystemPredicateHandler;
                    else if (endpoint.EndpointName == OmniSharpEndpoints.PackageSearch || endpoint.EndpointName == OmniSharpEndpoints.PackageSource || endpoint.EndpointName == OmniSharpEndpoints.PackageVersion)
                        handler = nugetPredicateHandler;
                    else
                        handler = languagePredicateHandler;

                    // This lets any endpoint, that contains a Request object, invoke update buffer.
                    // The language will be same language as the caller, this means any language service
                    // must implement update buffer.
                    var updateEndpointHandler = updateBufferEndpointHandler;
                    if (endpoint.EndpointName == OmniSharpEndpoints.UpdateBuffer)
                    {
                        // We don't want to call update buffer on update buffer.
                        updateEndpointHandler = new Lazy<EndpointHandler<UpdateBufferRequest, object>>(() => null);
                    }

                    return EndpointHandler.Factory(handler, _compositionHost, _logger, endpoint, handlers, updateEndpointHandler, Enumerable.Empty<Plugin>());
                }),
                StringComparer.OrdinalIgnoreCase
            );


            // Handled as alternative middleware in http
            endpointHandlers.Add(
                OmniSharpEndpoints.CheckAliveStatus,
                new Lazy<EndpointHandler>(
                    () => new GenericEndpointHandler(x => Task.FromResult<object>(true)))
            );
            endpointHandlers.Add(
                OmniSharpEndpoints.CheckReadyStatus,
                new Lazy<EndpointHandler>(
                    () => new GenericEndpointHandler(x => Task.FromResult<object>(workspace.Initialized)))
            );
            endpointHandlers.Add(
                OmniSharpEndpoints.StopServer,
                new Lazy<EndpointHandler>(
                    () => new GenericEndpointHandler(x =>
                    {
                        _cancellationTokenSource.Cancel();
                        return Task.FromResult<object>(null);
                    }))
            );

            return endpointHandlers;
        }

        public void Dispose()
        {
            _compositionHost?.Dispose();
            _loggerFactory?.Dispose();
            _cancellationTokenSource?.Dispose();
        }

        public void Start()
        {
<<<<<<< HEAD
            var logger = _loggerFactory.CreateLogger<Host>();

            WorkspaceInitializer.Initialize(_serviceProvider, _compositionHost, _configuration, logger);
=======
            WorkspaceInitializer.Initialize(_serviceProvider, _compositionHost, _configuration, _logger);
>>>>>>> 8c0ce0f2

            Task.Factory.StartNew(async () =>
            {
                _writer.WriteLine(new EventPacket()
                {
                    Event = "started"
                });

                while (!_cancellationTokenSource.IsCancellationRequested)
                {
                    var line = await _input.ReadLineAsync();
                    if (line == null)
                    {
                        break;
                    }

                    var ignored = Task.Factory.StartNew(async () =>
                    {
                        try
                        {
                            await HandleRequest(line, _logger);
                        }
                        catch (Exception e)
                        {
                            _writer.WriteLine(new EventPacket()
                            {
                                Event = "error",
                                Body = JsonConvert.ToString(e.ToString(), '"', StringEscapeHandling.Default)
                            });
                        }
                    });
                }
            });

            _logger.LogInformation($"Omnisharp server running using {nameof(TransportType.Stdio)} at location '{_environment.TargetDirectory}' on host {_environment.HostProcessId}.");

            Console.CancelKeyPress += (sender, e) =>
            {
                _cancellationTokenSource.Cancel();
                e.Cancel = true;
            };

            if (_environment.HostProcessId != -1)
            {
                try
                {
                    var hostProcess = Process.GetProcessById(_environment.HostProcessId);
                    hostProcess.EnableRaisingEvents = true;
                    hostProcess.OnExit(() => _cancellationTokenSource.Cancel());
                }
                catch
                {
                    // If the process dies before we get here then request shutdown
                    // immediately
                    _cancellationTokenSource.Cancel();
                }
            }
        }

        private async Task HandleRequest(string json, ILogger logger)
        {
            var request = RequestPacket.Parse(json);
            if (logger.IsEnabled(LogLevel.Debug))
            {
                LogRequest(json, logger);
            }

            var response = request.Reply();

            try
            {
                // hand off request to next layer
                if (_endpointHandlers.TryGetValue(request.Command, out var handler))
                {
                    var result = await handler.Value.Handle(request);
                    response.Body = result;
                    return;
                }
                throw new NotSupportedException($"Command '{request.Command}' is not supported.");
            }
            catch (Exception e)
            {
                // updating the response object here so that the ResponseStream
                // prints the latest state when being closed
                response.Success = false;
                response.Message = JsonConvert.ToString(e.ToString(), '"', StringEscapeHandling.Default);
            }
            finally
            {
                if (logger.IsEnabled(LogLevel.Debug))
                {
                    LogResponse(response.ToString(), logger);
                }

                // actually write it
                _writer.WriteLine(response);
            }
        }

        void LogRequest(string json, ILogger logger)
        {
            var builder = _cachedStringBuilder.Acquire();
            try
            {
                builder.AppendLine("************ Request ************");
                builder.Append(json);
                logger.LogDebug(builder.ToString());
            }
            finally
            {
                _cachedStringBuilder.Release(builder);
            }
        }

        void LogResponse(string json, ILogger logger)
        {
            var builder = _cachedStringBuilder.Acquire();
            try
            {
                builder.AppendLine("************  Response ************ ");
                builder.Append(json);
                logger.LogDebug(builder.ToString());
            }
            finally
            {
                _cachedStringBuilder.Release(builder);
            }
        }
    }
}<|MERGE_RESOLUTION|>--- conflicted
+++ resolved
@@ -61,10 +61,6 @@
         {
             var workspace = _compositionHost.GetExport<OmniSharpWorkspace>();
             var projectSystems = _compositionHost.GetExports<IProjectSystem>();
-<<<<<<< HEAD
-            var logger = _loggerFactory.CreateLogger<Host>();
-=======
->>>>>>> 8c0ce0f2
             var endpointMetadatas = _compositionHost.GetExports<Lazy<IRequest, OmniSharpEndpointMetadata>>()
                 .Select(x => x.Metadata)
                 .ToArray();
@@ -139,13 +135,7 @@
 
         public void Start()
         {
-<<<<<<< HEAD
-            var logger = _loggerFactory.CreateLogger<Host>();
-
-            WorkspaceInitializer.Initialize(_serviceProvider, _compositionHost, _configuration, logger);
-=======
             WorkspaceInitializer.Initialize(_serviceProvider, _compositionHost, _configuration, _logger);
->>>>>>> 8c0ce0f2
 
             Task.Factory.StartNew(async () =>
             {
