--- conflicted
+++ resolved
@@ -139,7 +139,6 @@
                     .WithProvider(MefValueProvider.From<IEventEmitter>(new NullEventEmitter()));
             }
 
-<<<<<<< HEAD
             if (configure != null)
                 config = configure(config);
 
@@ -159,10 +158,6 @@
                 }
                 throw;
             }
-=======
-            var container = config.CreateContainer();
-            return container;
->>>>>>> d7524294
         }
 
         public void Configure(IApplicationBuilder app,
