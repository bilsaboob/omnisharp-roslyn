--- conflicted
+++ resolved
@@ -8,7 +8,6 @@
  {
     if (IsRunningOnWindows())
     {
-<<<<<<< HEAD
         WriteWindowsScript(outputRoot, scriptFolder);
     }
     else
@@ -71,53 +70,6 @@
     if (System.IO.File.Exists(coreScript))
     {
         System.IO.File.Delete(coreScript);
-=======
-        var desktopScript =  System.IO.Path.Combine(scriptFolder, "OmniSharp.cmd");
-        var coreScript = System.IO.Path.Combine(scriptFolder, "OmniSharp.Core.cmd");
-        var omniSharpPath = System.IO.Path.Combine(System.IO.Path.GetFullPath(outputRoot), "{0}", "OmniSharp");
-        var content = new string[] {
-                "SETLOCAL",
-                "",
-                $"\"{omniSharpPath}\" %*"
-            };
-        if (System.IO.File.Exists(desktopScript))
-        {
-            System.IO.File.Delete(desktopScript);
-        }
-        content[2] = String.Format(content[2], "net46");
-        System.IO.File.WriteAllLines(desktopScript, content);
-        if (System.IO.File.Exists(coreScript))
-        {
-            System.IO.File.Delete(coreScript);
-        }
-        content[2] = String.Format(content[2], "netcoreapp1.0");
-        System.IO.File.WriteAllLines(coreScript, content);
-    }
-    else
-    {
-        var desktopScript = System.IO.Path.Combine(scriptFolder, "OmniSharp");
-        var coreScript = System.IO.Path.Combine(scriptFolder, "OmniSharp.Core");
-        var omniSharpPath = System.IO.Path.Combine(System.IO.Path.GetFullPath(outputRoot), "{1}", "OmniSharp");
-        var content = new string[] {
-                "#!/bin/bash",
-                "",
-                $"{{0}} \"{omniSharpPath}{{2}}\" \"$@\""
-            };
-        if (System.IO.File.Exists(desktopScript))
-        {
-            System.IO.File.Delete(desktopScript);
-        }
-        content[2] = String.Format(content[2], "mono", "net46", ".exe");
-        System.IO.File.WriteAllLines(desktopScript, content);
-        Run("chmod", $"+x \"{desktopScript}\"");
-        if (System.IO.File.Exists(coreScript))
-        {
-            System.IO.File.Delete(coreScript);
-        }
-        content[2] = String.Format(content[2], "", "netcoreapp1.0", "");
-        System.IO.File.WriteAllLines(coreScript, content);
-        Run("chmod", $"+x \"{desktopScript}\"");
->>>>>>> d7524294
     }
     content[2] = $"\"{omniSharpCorePath}\" \"$@\"";
     System.IO.File.WriteAllLines(coreScript, content);
