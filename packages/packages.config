<?xml version="1.0" encoding="utf-8"?>
<packages>
    <package id="Microsoft.Build.Runtime" version="15.1.0-preview-000523-01" />
    <package id="NuGet.Build.Tasks" version="4.0.0-rc3" />
    <package id="NuGet.Build.Tasks.Pack" version="4.0.0-rc3" />
<<<<<<< HEAD
    <package id="Microsoft.NET.Sdk" version="1.0.0-alpha-20170111-1" />
    <package id="Microsoft.NET.Sdk.Web" version="1.0.0-alpha-20170106-1-203" />
    <package id="Microsoft.NET.Sdk.Publish" version="1.0.0-alpha-20170106-1-203" />
    <package id="Microsoft.NET.Sdk.Web.ProjectSystem" version="1.0.0-alpha-20170106-1-203" />
    <package id="Microsoft.Net.Compilers" version="2.0.0-rc3-61320-02" />
=======
    <package id="Microsoft.NET.Sdk" version="1.0.0-alpha-20170123-1" />
    <package id="Microsoft.NET.Sdk.Web" version="1.0.0-alpha-20170114-1-223" />
    <package id="Microsoft.NET.Sdk.Publish" version="1.0.0-alpha-20170114-1-223" />
    <package id="Microsoft.NET.Sdk.Web.ProjectSystem" version="1.0.0-alpha-20170114-1-223" />
    <package id="Microsoft.Net.Compilers" version="2.0.0-rc3-61330-01" />
>>>>>>> 8fc3a0d9
</packages><|MERGE_RESOLUTION|>--- conflicted
+++ resolved
@@ -3,17 +3,9 @@
     <package id="Microsoft.Build.Runtime" version="15.1.0-preview-000523-01" />
     <package id="NuGet.Build.Tasks" version="4.0.0-rc3" />
     <package id="NuGet.Build.Tasks.Pack" version="4.0.0-rc3" />
-<<<<<<< HEAD
-    <package id="Microsoft.NET.Sdk" version="1.0.0-alpha-20170111-1" />
-    <package id="Microsoft.NET.Sdk.Web" version="1.0.0-alpha-20170106-1-203" />
-    <package id="Microsoft.NET.Sdk.Publish" version="1.0.0-alpha-20170106-1-203" />
-    <package id="Microsoft.NET.Sdk.Web.ProjectSystem" version="1.0.0-alpha-20170106-1-203" />
-    <package id="Microsoft.Net.Compilers" version="2.0.0-rc3-61320-02" />
-=======
     <package id="Microsoft.NET.Sdk" version="1.0.0-alpha-20170123-1" />
     <package id="Microsoft.NET.Sdk.Web" version="1.0.0-alpha-20170114-1-223" />
     <package id="Microsoft.NET.Sdk.Publish" version="1.0.0-alpha-20170114-1-223" />
     <package id="Microsoft.NET.Sdk.Web.ProjectSystem" version="1.0.0-alpha-20170114-1-223" />
     <package id="Microsoft.Net.Compilers" version="2.0.0-rc3-61330-01" />
->>>>>>> 8fc3a0d9
 </packages>