--- conflicted
+++ resolved
@@ -133,11 +133,7 @@
                 }
                 catch (Exception ex)
                 {
-<<<<<<< HEAD
-                    _logger.LogError($"{csxPath} will be ignored due to the following error: {ex.Message}", ex);
-=======
-                    _logger.WriteError($"{csxPath} will be ignored due to the following error:", ex);
->>>>>>> d9771a6e
+                    _logger.LogError($"{csxPath} will be ignored due to the following error:", ex);
                 }
             }
         }
