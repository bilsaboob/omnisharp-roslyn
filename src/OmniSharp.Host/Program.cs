--- conflicted
+++ resolved
@@ -95,13 +95,10 @@
                 }
             }
 
-<<<<<<< HEAD
             foreach (var item in plugins) {
                 Console.WriteLine(item);
             }
 
-            Environment = new OmnisharpEnvironment(applicationRoot, serverPort, hostPID, logLevel, transportType, otherArgs.ToArray(), plugins.ToArray());
-=======
 #if NET46
             if (PlatformHelper.IsMono)
             {
@@ -119,8 +116,7 @@
             }
 #endif
 
-            Environment = new OmnisharpEnvironment(applicationRoot, serverPort, hostPID, logLevel, transportType, otherArgs.ToArray());
->>>>>>> d7524294
+            Environment = new OmnisharpEnvironment(applicationRoot, serverPort, hostPID, logLevel, transportType, otherArgs.ToArray(), plugins.ToArray());
 
             var config = new ConfigurationBuilder()
                 .AddCommandLine(new[] { "--server.urls", $"http://{serverInterface}:{serverPort}" });
