--- conflicted
+++ resolved
@@ -6,13 +6,9 @@
   },
   "dependencies": {
     "OmniSharp.Abstractions": "1.0.0",
-<<<<<<< HEAD
     "OmniSharp.Roslyn": "1.0.0",
-    "Newtonsoft.Json": "8.0.3",
+    "Newtonsoft.Json": "9.0.1",
     "Microsoft.Extensions.DependencyModel": "1.0.0"
-=======
-    "Newtonsoft.Json": "9.0.1"
->>>>>>> c1dbcfb0
   },
   "frameworks": {
     "net451": {
